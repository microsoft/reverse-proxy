// Copyright (c) Microsoft Corporation.
// Licensed under the MIT License.

using Microsoft.AspNetCore.Builder;
using Microsoft.Extensions.Configuration;
using Microsoft.Extensions.DependencyInjection;
using Microsoft.ReverseProxy.Middleware;

namespace Microsoft.ReverseProxy.Sample
{
    /// <summary>
    /// ASP .NET Core pipeline initialization.
    /// </summary>
    public class Startup
    {
        private readonly IConfiguration _configuration;

        /// <summary>
        /// Initializes a new instance of the <see cref="Startup" /> class.
        /// </summary>
        public Startup(IConfiguration configuration)
        {
            _configuration = configuration;
        }

        /// <summary>
        /// This method gets called by the runtime. Use this method to add services to the container.
        /// </summary>
        public void ConfigureServices(IServiceCollection services)
        {
            services.AddControllers();
            services.AddReverseProxy()
                .LoadFromConfig(_configuration.GetSection("ReverseProxy"))
                .AddProxyConfigFilter<CustomConfigFilter>();
        }

        /// <summary>
        /// This method gets called by the runtime. Use this method to configure the HTTP request pipeline.
        /// </summary>
        public void Configure(IApplicationBuilder app)
        {
            app.UseRouting();
            app.UseAuthorization();
            app.UseEndpoints(endpoints =>
            {
                endpoints.MapControllers();
                endpoints.MapReverseProxy(proxyPipeline =>
                {
                    // Custom endpoint selection
                    proxyPipeline.Use((context, next) =>
                    {
                        var someCriteria = false; // MeetsCriteria(context);
                        if (someCriteria)
                        {
                            var availableDestinationsFeature = context.Features.Get<IReverseProxyFeature>();
                            var destination = availableDestinationsFeature.AvailableDestinations[0]; // PickDestination(availableDestinationsFeature.Destinations);
                            // Load balancing will no-op if we've already reduced the list of available destinations to 1.
<<<<<<< HEAD
                            availableDestinationsFeature.AvailableDestinations = new[] { destination };
=======
                            availableDestinationsFeature.Destinations = destination;
>>>>>>> 1878750f
                        }

                        return next();
                    });
                    proxyPipeline.UseAffinitizedDestinationLookup();
                    proxyPipeline.UseProxyLoadBalancing();
                    proxyPipeline.UseRequestAffinitizer();
                });
            });
        }
    }
}<|MERGE_RESOLUTION|>--- conflicted
+++ resolved
@@ -55,11 +55,7 @@
                             var availableDestinationsFeature = context.Features.Get<IReverseProxyFeature>();
                             var destination = availableDestinationsFeature.AvailableDestinations[0]; // PickDestination(availableDestinationsFeature.Destinations);
                             // Load balancing will no-op if we've already reduced the list of available destinations to 1.
-<<<<<<< HEAD
-                            availableDestinationsFeature.AvailableDestinations = new[] { destination };
-=======
-                            availableDestinationsFeature.Destinations = destination;
->>>>>>> 1878750f
+                            availableDestinationsFeature.AvailableDestinations = destination;
                         }
 
                         return next();
