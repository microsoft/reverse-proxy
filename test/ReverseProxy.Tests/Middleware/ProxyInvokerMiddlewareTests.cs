--- conflicted
+++ resolved
@@ -121,18 +121,12 @@
             await task;
             Assert.Equal(0, cluster1.ConcurrencyCounter.Value);
             Assert.Equal(0, destination1.ConcurrencyCounter.Value);
-<<<<<<< HEAD
-=======
-
-            // Assert
-            Mock<IHttpProxy>().Verify();
 
             var invoke = Assert.Single(events, e => e.EventName == "ProxyInvoke");
             Assert.Equal(3, invoke.Payload.Count);
             Assert.Equal(cluster1.ClusterId, (string)invoke.Payload[0]);
             Assert.Equal(routeConfig.Route.RouteId, (string)invoke.Payload[1]);
             Assert.Equal(destination1.DestinationId, (string)invoke.Payload[2]);
->>>>>>> 48ac19a6
         }
 
         [Fact]
