// Copyright (c) Microsoft Corporation.
// Licensed under the MIT License.

using System.Collections.Generic;
using System.Net.Http;
using System.Threading.Tasks;
using Microsoft.AspNetCore.Http;
using Microsoft.AspNetCore.Routing;
using Microsoft.AspNetCore.Routing.Patterns;
using Microsoft.ReverseProxy.Abstractions;
using Microsoft.ReverseProxy.Abstractions.Telemetry;
using Microsoft.ReverseProxy.Common.Tests;
using Microsoft.ReverseProxy.RuntimeModel;
using Microsoft.ReverseProxy.Service.Management;
using Microsoft.ReverseProxy.Service.Proxy;
using Microsoft.ReverseProxy.Telemetry;
using Moq;
using Xunit;

namespace Microsoft.ReverseProxy.Middleware.Tests
{
    public class LoadBalancerMiddlewareTests : TestAutoMockBase
    {
        public LoadBalancerMiddlewareTests()
        {
            Provide<IOperationLogger<LoadBalancingMiddleware>, TextOperationLogger<LoadBalancingMiddleware>>();
            Provide<RequestDelegate>(context => Task.CompletedTask);
        }

        [Fact]
        public void Constructor_Works()
        {
            Create<LoadBalancingMiddleware>();
        }

        [Fact]
        public async Task Invoke_Works()
        {
            var httpClient = new HttpMessageInvoker(new Mock<HttpMessageHandler>().Object);
            var cluster1 = new ClusterInfo(
                clusterId: "cluster1",
                destinationManager: new DestinationManager());
<<<<<<< HEAD
            cluster1.ConfigSignal.Value = new ClusterConfig(default, default, new ClusterLoadBalancingOptions(LoadBalancingMode.RoundRobin), default, httpClient, default, default, new Dictionary<string, string>());
=======
            cluster1.Config = new ClusterConfig(default, default, new ClusterLoadBalancingOptions(LoadBalancingMode.RoundRobin), default, httpClient, default, new Dictionary<string, string>());
>>>>>>> bb6978db
            var destination1 = cluster1.DestinationManager.GetOrCreateItem(
                "destination1",
                destination =>
                {
                    destination.Config = new DestinationConfig("https://localhost:123/a/b/", null);
                });
            var destination2 = cluster1.DestinationManager.GetOrCreateItem(
                "destination2",
                destination =>
                {
                    destination.Config = new DestinationConfig("https://localhost:123/a/b/", null);
                });

            var aspNetCoreEndpoints = new List<Endpoint>();
            var routeConfig = new RouteConfig(
                route: new RouteInfo("route1"),
                proxyRoute: new ProxyRoute(),
                cluster: cluster1,
                aspNetCoreEndpoints: aspNetCoreEndpoints.AsReadOnly(),
                transforms: null);
            var aspNetCoreEndpoint = CreateAspNetCoreEndpoint(routeConfig);
            aspNetCoreEndpoints.Add(aspNetCoreEndpoint);
            var httpContext = new DefaultHttpContext();
            httpContext.SetEndpoint(aspNetCoreEndpoint);
            Provide<ILoadBalancer, LoadBalancer>();

            httpContext.Features.Set<IReverseProxyFeature>(
                new ReverseProxyFeature()
                {
                    AvailableDestinations = new List<DestinationInfo>() { destination1, destination2 },
                    ClusterConfig = cluster1.Config
                });
            httpContext.Features.Set(cluster1);

            var sut = Create<LoadBalancingMiddleware>();

            await sut.Invoke(httpContext);

            var feature = httpContext.Features.Get<IReverseProxyFeature>();
            Assert.NotNull(feature);
            Assert.NotNull(feature.AvailableDestinations);
            Assert.Equal(1, feature.AvailableDestinations.Count);
            Assert.Same(destination1, feature.AvailableDestinations[0]);

            Assert.Equal(200, httpContext.Response.StatusCode);
        }

        [Fact]
        public async Task Invoke_ServiceReturnsNoResults_503()
        {
            var httpClient = new HttpMessageInvoker(new Mock<HttpMessageHandler>().Object);
            var cluster1 = new ClusterInfo(
                clusterId: "cluster1",
                destinationManager: new DestinationManager());
<<<<<<< HEAD
            cluster1.ConfigSignal.Value = new ClusterConfig(default, default, new ClusterLoadBalancingOptions(LoadBalancingMode.RoundRobin), default, httpClient, default, default, new Dictionary<string, string>());
=======
            cluster1.Config = new ClusterConfig(default, default, new ClusterLoadBalancingOptions(LoadBalancingMode.RoundRobin), default, httpClient, default, new Dictionary<string, string>());
>>>>>>> bb6978db
            var destination1 = cluster1.DestinationManager.GetOrCreateItem(
                "destination1",
                destination =>
                {
                    destination.Config = new DestinationConfig("https://localhost:123/a/b/", null);
                });
            var destination2 = cluster1.DestinationManager.GetOrCreateItem(
                "destination2",
                destination =>
                {
                    destination.Config = new DestinationConfig("https://localhost:123/a/b/", null);
                });

            var aspNetCoreEndpoints = new List<Endpoint>();
            var routeConfig = new RouteConfig(
                route: new RouteInfo("route1"),
                proxyRoute: new ProxyRoute(),
                cluster: cluster1,
                aspNetCoreEndpoints: aspNetCoreEndpoints.AsReadOnly(),
                transforms: null);
            var aspNetCoreEndpoint = CreateAspNetCoreEndpoint(routeConfig);
            aspNetCoreEndpoints.Add(aspNetCoreEndpoint);
            var httpContext = new DefaultHttpContext();
            httpContext.SetEndpoint(aspNetCoreEndpoint);

            Mock<ILoadBalancer>()
                .Setup(l => l.PickDestination(It.IsAny<IReadOnlyList<DestinationInfo>>(), It.IsAny<ClusterLoadBalancingOptions>()))
                .Returns((DestinationInfo)null);

            httpContext.Features.Set<IReverseProxyFeature>(
                new ReverseProxyFeature()
                {
                    AvailableDestinations = new List<DestinationInfo>() { destination1, destination2 }.AsReadOnly(),
                    ClusterConfig = cluster1.Config
                });
            httpContext.Features.Set(cluster1);

            var sut = Create<LoadBalancingMiddleware>();

            await sut.Invoke(httpContext);

            var feature = httpContext.Features.Get<IReverseProxyFeature>();
            Assert.NotNull(feature);
            Assert.NotNull(feature.AvailableDestinations);
            Assert.Equal(2, feature.AvailableDestinations.Count); // Unmodified

            Assert.Equal(503, httpContext.Response.StatusCode);
        }

        private static Endpoint CreateAspNetCoreEndpoint(RouteConfig routeConfig)
        {
            var endpointBuilder = new RouteEndpointBuilder(
                requestDelegate: httpContext => Task.CompletedTask,
                routePattern: RoutePatternFactory.Parse("/"),
                order: 0);
            endpointBuilder.Metadata.Add(routeConfig);
            return endpointBuilder.Build();
        }
    }
}<|MERGE_RESOLUTION|>--- conflicted
+++ resolved
@@ -40,11 +40,7 @@
             var cluster1 = new ClusterInfo(
                 clusterId: "cluster1",
                 destinationManager: new DestinationManager());
-<<<<<<< HEAD
-            cluster1.ConfigSignal.Value = new ClusterConfig(default, default, new ClusterLoadBalancingOptions(LoadBalancingMode.RoundRobin), default, httpClient, default, default, new Dictionary<string, string>());
-=======
-            cluster1.Config = new ClusterConfig(default, default, new ClusterLoadBalancingOptions(LoadBalancingMode.RoundRobin), default, httpClient, default, new Dictionary<string, string>());
->>>>>>> bb6978db
+            cluster1.Config = new ClusterConfig(default, default, new ClusterLoadBalancingOptions(LoadBalancingMode.RoundRobin), default, httpClient, default, default, new Dictionary<string, string>());
             var destination1 = cluster1.DestinationManager.GetOrCreateItem(
                 "destination1",
                 destination =>
@@ -99,11 +95,7 @@
             var cluster1 = new ClusterInfo(
                 clusterId: "cluster1",
                 destinationManager: new DestinationManager());
-<<<<<<< HEAD
-            cluster1.ConfigSignal.Value = new ClusterConfig(default, default, new ClusterLoadBalancingOptions(LoadBalancingMode.RoundRobin), default, httpClient, default, default, new Dictionary<string, string>());
-=======
-            cluster1.Config = new ClusterConfig(default, default, new ClusterLoadBalancingOptions(LoadBalancingMode.RoundRobin), default, httpClient, default, new Dictionary<string, string>());
->>>>>>> bb6978db
+            cluster1.Config = new ClusterConfig(default, default, new ClusterLoadBalancingOptions(LoadBalancingMode.RoundRobin), default, httpClient, default, default, new Dictionary<string, string>());
             var destination1 = cluster1.DestinationManager.GetOrCreateItem(
                 "destination1",
                 destination =>
