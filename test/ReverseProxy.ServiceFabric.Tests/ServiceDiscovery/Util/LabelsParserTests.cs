--- conflicted
+++ resolved
@@ -468,17 +468,10 @@
         }
 
         [Theory]
-<<<<<<< HEAD
         [InlineData("YARP.Routes.MyRoute.MatchHeaders. .Name", "x-header-name")]
         [InlineData("YARP.Routes.MyRoute.MatchHeaders.string.Name", "x-header-name")]
         [InlineData("YARP.Routes.MyRoute.MatchHeaders.1.Name", "x-header-name")]
         public void BuildRoutes_InvalidHeaderMatchIndex_Throws(string invalidKey, string value)
-=======
-        [InlineData("YARP.Routes.MyRoute.Transforms. .ResponseHeader", "Blank transform index")]
-        [InlineData("YARP.Routes.MyRoute.Transforms.string.ResponseHeader", "string header name not accepted.. just [num]")]
-        [InlineData("YARP.Routes.MyRoute.Transforms.1.Response", "needs square brackets")]
-        public void BuildRoutes_InvalidTransformIndex_Throws(string invalidKey, string value)
->>>>>>> 77e6437a
         {
             // Arrange
             var labels = new Dictionary<string, string>()
@@ -496,7 +489,6 @@
             // Assert
             func.Should()
                 .Throw<ConfigException>()
-<<<<<<< HEAD
                 .WithMessage($"Invalid header matching index '*', should only contain alphanumerical characters, underscores or hyphens.");
         }
 
@@ -539,9 +531,6 @@
                 }
             };
             routes.Should().BeEquivalentTo(expectedRoutes);
-=======
-                .WithMessage($"Invalid transform index '*', should be transform index wrapped in square brackets.");
->>>>>>> 77e6437a
         }
 
         [Theory]
@@ -550,16 +539,9 @@
         [InlineData("YARP.", "some value")]
         [InlineData("Routes.", "some value")]
         [InlineData("YARP.Routes.", "some value")]
-<<<<<<< HEAD
         [InlineData("YARP.Routes.MyRoute.MatchHeaders", "some value")]
         [InlineData("YARP.Routes.MyRoute.MatchHeaders.", "some value")]
         [InlineData("YARP.Routes.MyRoute...MatchHeaders", "some value")]
-=======
-        [InlineData("YARP.Routes.MyRoute.Transforms", "some value")]
-        [InlineData("YARP.Routes.MyRoute.Transforms.", "some value")]
-        [InlineData("YARP.Routes.MyRoute...Transforms", "some value")]
-        [InlineData("YARP.Routes.MyRoute.Transform.", "some value")]
->>>>>>> 77e6437a
         [InlineData("YARP.Routes", "some value")]
         [InlineData("YARP..Routes.", "some value")]
         [InlineData("YARP.....Routes.", "some value")]
