--- conflicted
+++ resolved
@@ -11,6 +11,7 @@
 using Microsoft.AspNetCore.Http;
 using Microsoft.AspNetCore.Server.HttpSys;
 using Microsoft.Extensions.DependencyInjection;
+using Microsoft.Extensions.DependencyInjection;
 using Microsoft.Extensions.Logging;
 using Yarp.ReverseProxy.Forwarder;
 using Yarp.ReverseProxy.Model;
@@ -24,7 +25,6 @@
     private readonly ILogger<HttpSysDelegator> _logger;
     private readonly ConcurrentDictionary<QueueKey, WeakReference<DelegationQueue>> _queues;
     private readonly ConditionalWeakTable<DestinationState, DelegationQueue> _queuesPerDestination;
-<<<<<<< HEAD
     private readonly ILazyServiceResolver<IServerDelegationFeature> _lazyResolveIServerDelegationFeature;
 
     public HttpSysDelegator(
@@ -33,28 +33,10 @@
             ILogger<HttpSysDelegator> logger)
     {
         _lazyResolveIServerDelegationFeature = lazyResolveIServerDelegationFeature;
-=======
-    private readonly Lazy<IServerDelegationFeature?> _lazyServerDelegationFeature;
-
-    public HttpSysDelegator(
-            IServiceProvider serviceProvider,
-            ILogger<HttpSysDelegator> logger)
-    {
-        _ = serviceProvider ?? throw new ArgumentNullException(nameof(serviceProvider));
->>>>>>> 988613aa
         _logger = logger ?? throw new ArgumentNullException(nameof(logger));
 
         _queues = new ConcurrentDictionary<QueueKey, WeakReference<DelegationQueue>>();
         _queuesPerDestination = new ConditionalWeakTable<DestinationState, DelegationQueue>();
-
-        // Dependency Chain ProxyConfigManager -> HttpSysDelegator -> IServer
-        // in WebApplicationBuilder.WebHost.ConfigureKestrel it was not possible to resolve the ProxyConfigManager since the IServer is not yet constructed
-
-        // IServerDelegationFeature isn't added to DI https://github.com/dotnet/aspnetcore/issues/40043
-        // IServerDelegationFeature may not be set if not http.sys server or the OS doesn't support delegation
-        _lazyServerDelegationFeature = new Lazy<IServerDelegationFeature?>(
-            () => serviceProvider.GetRequiredService<IServer>().Features?.Get<IServerDelegationFeature>()
-            );
     }
 
     // Dependency Chain ProxyConfigManager -> HttpSysDelegator -> IServer
@@ -64,11 +46,7 @@
 
     public void ResetQueue(string queueName, string urlPrefix)
     {
-<<<<<<< HEAD
         if (ServerDelegationFeature is not null)
-=======
-        if (_lazyServerDelegationFeature.Value is not null)
->>>>>>> 988613aa
         {
             var key = new QueueKey(queueName, urlPrefix);
             if (_queues.TryGetValue(key, out var queueWeakRef) && queueWeakRef.TryGetTarget(out var queue))
@@ -93,11 +71,7 @@
                 "Current request can't be delegated. Either the request body has started to be read or the response has started to be sent.");
         }
 
-<<<<<<< HEAD
         var serverDelegationFeature = ServerDelegationFeature;
-=======
-        var serverDelegationFeature = _lazyServerDelegationFeature.Value;
->>>>>>> 988613aa
         if (serverDelegationFeature is null || !_queuesPerDestination.TryGetValue(destination, out var queue))
         {
             Log.QueueNotFound(_logger, destination);
@@ -107,10 +81,6 @@
         }
 
         Delegate(context, destination, serverDelegationFeature, requestDelegationFeature, queue, _logger, reattachIfNeeded: true);
-<<<<<<< HEAD
-=======
-        Delegate(context, destination, serverDelegationFeature, requestDelegationFeature, queue, _logger, reattachIfNeeded: true);
->>>>>>> 988613aa
 
         static void Delegate(
             HttpContext context,
@@ -175,11 +145,7 @@
 
     private void AddOrUpdateRules(ClusterState cluster)
     {
-<<<<<<< HEAD
         var serverDelegationFeature = ServerDelegationFeature;
-=======
-        var serverDelegationFeature = _lazyServerDelegationFeature.Value;
->>>>>>> 988613aa
         if (serverDelegationFeature is null)
         {
             return;
@@ -220,6 +186,7 @@
                     }
 
                     var queueState = queue.Initialize(serverDelegationFeature);
+                    var queueState = queue.Initialize(serverDelegationFeature);
                     if (!queueState.IsInitialized)
                     {
                         Log.QueueInitFailed(
