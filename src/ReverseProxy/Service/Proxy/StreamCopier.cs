--- conflicted
+++ resolved
@@ -17,11 +17,7 @@
     /// </summary>
     internal static class StreamCopier
     {
-<<<<<<< HEAD
-        // Taken from https://github.com/aspnet/Proxy/blob/816f65429b29d98e3ca98dd6b4d5e990f5cc7c02/src/Microsoft.AspNetCore.Proxy/ProxyAdvancedExtensions.cs#L19
-=======
         // Based on performance investigations, see https://github.com/microsoft/reverse-proxy/pull/330#issuecomment-758851852.
->>>>>>> e9d36b9d
         private const int DefaultBufferSize = 65536;
 
         private static readonly TimeSpan TimeBetweenTransferringEvents = TimeSpan.FromSeconds(1);
