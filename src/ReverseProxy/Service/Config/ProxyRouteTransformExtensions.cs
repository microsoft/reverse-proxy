using System.Collections.Generic;
using Microsoft.AspNetCore.Http;
using Microsoft.ReverseProxy.Abstractions;

namespace Microsoft.ReverseProxy.Service
{
    public static class ProxyRouteTransformExtensions
    {
        public static void AddTransformPathSet(this ProxyRoute proxyRoute, PathString path)
        {
            proxyRoute.Transforms.Add(new Dictionary<string, string>
            {
                ["PathSet"] = path.Value,
            });
        }

        public static void AddTransformPathPrefix(this ProxyRoute proxyRoute, PathString prefix)
        {
            proxyRoute.Transforms.Add(new Dictionary<string, string>
            {
                ["PathPrefix"] = prefix.Value,
            });
        }

        public static void AddTransformPathRemovePrefix(this ProxyRoute proxyRoute, PathString prefix)
        {
            proxyRoute.Transforms.Add(new Dictionary<string, string>
            {
                ["PathRemovePrefix"] = prefix.Value,
            });
        }

        public static void AddTransformPathRouteValues(this ProxyRoute proxyRoute, PathString pattern)
        {
            proxyRoute.Transforms.Add(new Dictionary<string, string>
            {
                ["PathPattern"] = pattern.Value,
            });
        }

        public static void AddTransformSuppressRequestHeaders(this ProxyRoute proxyRoute)
        {
            proxyRoute.Transforms.Add(new Dictionary<string, string>
            {
                ["RequestHeadersCopy"] = "False",
            });
        }

        public static void AddTransformUseOriginalHostHeader(this ProxyRoute proxyRoute)
        {
            proxyRoute.Transforms.Add(new Dictionary<string, string>
            {
                ["RequestHeaderOriginalHost"] = "True",
            });
        }

        public static void AddTransformRequestHeader(this ProxyRoute proxyRoute, string headerName, string value, bool append = true)
        {
            var type = append ? "Append" : "Set";
            proxyRoute.Transforms.Add(new Dictionary<string, string>
            {
                ["RequestHeader"] = headerName,
                [type] = value
            });
        }

        public static void AddTransformResponseHeader(this ProxyRoute proxyRoute, string headerName, string value, bool append = true, bool always = true)
        {
            var type = append ? "Append" : "Set";
            var when = always ? "always" : "success";
            proxyRoute.Transforms.Add(new Dictionary<string, string>
            {
                ["ResponseHeader"] = headerName,
                [type] = value,
                ["When"] = when
            });
        }

        public static void AddTransformResponseTrailer(this ProxyRoute proxyRoute, string headerName, string value, bool append = true, bool always = true)
        {
            var type = append ? "Append" : "Set";
            var when = always ? "always" : "success";
            proxyRoute.Transforms.Add(new Dictionary<string, string>
            {
                ["ResponseTrailer"] = headerName,
                [type] = value,
                ["When"] = when
            });
        }

        public static void AddTransformClientCert(this ProxyRoute proxyRoute, string headerName)
        {
            proxyRoute.Transforms.Add(new Dictionary<string, string>
            {
                ["ClientCert"] = headerName
            });
        }

        public static void AddTransformXForwarded(this ProxyRoute proxyRoute, string headerPrefix = "X-Forwarded", bool useFor = true, bool useHost = true, bool useProto = true, bool usePathBase = true, bool append = true)
        {
            var headers = new List<string>();

            if (useFor)
            {
                headers.Add("For");
            }

            if (usePathBase)
            {
                headers.Add("PathBase");
            }

            if (useHost)
            {
                headers.Add("Host");
            }

            if (useProto)
            {
                headers.Add("Proto");
            }

            proxyRoute.Transforms.Add(new Dictionary<string, string>
            {
                ["X-Forwarded"] = string.Join(',', headers),
                ["Append"] = append.ToString(),
                ["Prefix"] = headerPrefix
            });
        }

        public static void AddTransformForwarded(this ProxyRoute proxyRoute, bool useFor = true, bool useHost = true, bool useProto = true, bool useBy = true, bool append = true, string forFormat = "Random", string byFormat = "Random")
        {
            var headers = new List<string>();

            if (useFor)
            {
                headers.Add("For");
            }

            if (useBy)
            {
                headers.Add("By");
            }

            if (useHost)
            {
                headers.Add("Host");
            }

            if (useProto)
            {
                headers.Add("Proto");
            }

            var transform = new Dictionary<string, string>
            {
                ["Forwarded"] = string.Join(',', headers),
                ["Append"] = append.ToString()
            };

            if (useFor)
            {
                transform.Add("ForFormat", forFormat);
            }

            if (useBy)
            {
                transform.Add("ByFormat", byFormat);
            }

            proxyRoute.Transforms.Add(transform);
        }

<<<<<<< HEAD
        public static void AddTransformHttpMethod(this ProxyRoute proxyRoute, string fromHttpMethod, string toHttpMethod)
        {
            proxyRoute.Transforms.Add(new Dictionary<string, string>
            {
                ["HttpMethod"] = fromHttpMethod,
                ["Set"] = toHttpMethod
=======
        public static void AddTransformQueryRouteParameter(this ProxyRoute proxyRoute, string queryKey, string routeValueKey, bool append = true)
        {
            var type = append ? "Append" : "Set";

            proxyRoute.Transforms.Add(new Dictionary<string, string>
            {
                ["QueryRouteParameter"] = queryKey,
                [type] = routeValueKey
            });
        }

        public static void AddTransformQueryValueParameter(this ProxyRoute proxyRoute, string queryKey, string value, bool append = true)
        {
            var type = append ? "Append" : "Set";

            proxyRoute.Transforms.Add(new Dictionary<string, string>
            {
                ["QueryValueParameter"] = queryKey,
                [type] = value
            });
        }

        public static void AddTransformRemoveQueryParameter(this ProxyRoute proxyRoute, string queryKey)
        {
            proxyRoute.Transforms.Add(new Dictionary<string, string>
            {
                ["QueryRemoveParameter"] = queryKey
>>>>>>> 7345449e
            });
        }
    }
}<|MERGE_RESOLUTION|>--- conflicted
+++ resolved
@@ -171,14 +171,15 @@
             proxyRoute.Transforms.Add(transform);
         }
 
-<<<<<<< HEAD
         public static void AddTransformHttpMethod(this ProxyRoute proxyRoute, string fromHttpMethod, string toHttpMethod)
         {
             proxyRoute.Transforms.Add(new Dictionary<string, string>
             {
                 ["HttpMethod"] = fromHttpMethod,
                 ["Set"] = toHttpMethod
-=======
+            });
+        }
+
         public static void AddTransformQueryRouteParameter(this ProxyRoute proxyRoute, string queryKey, string routeValueKey, bool append = true)
         {
             var type = append ? "Append" : "Set";
@@ -206,7 +207,6 @@
             proxyRoute.Transforms.Add(new Dictionary<string, string>
             {
                 ["QueryRemoveParameter"] = queryKey
->>>>>>> 7345449e
             });
         }
     }
