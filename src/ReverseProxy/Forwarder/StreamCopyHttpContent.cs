--- conflicted
+++ resolved
@@ -46,29 +46,17 @@
     // HttpClient's machinery keeps an internal buffer that doesn't get flushed to the socket on every write.
     // Some protocols (e.g. gRPC) may rely on specific bytes being sent, and HttpClient's buffering would prevent it.
     private bool _isStreamingRequest;
-<<<<<<< HEAD
-    private readonly IClock _clock;
-=======
     private readonly TimeProvider _timeProvider;
->>>>>>> 77f78d47
     private readonly ILogger _logger;
     private readonly ActivityCancellationTokenSource _activityToken;
     private readonly TaskCompletionSource<(StreamCopyResult, Exception?)> _tcs = new(TaskCreationOptions.RunContinuationsAsynchronously);
     private int _started;
 
-<<<<<<< HEAD
-    public StreamCopyHttpContent(HttpContext context, bool isStreamingRequest, IClock clock, ILogger logger, ActivityCancellationTokenSource activityToken)
-    {
-        _context = context ?? throw new ArgumentNullException(nameof(context));
-        _isStreamingRequest = isStreamingRequest;
-        _clock = clock ?? throw new ArgumentNullException(nameof(clock));
-=======
     public StreamCopyHttpContent(HttpContext context, bool isStreamingRequest, TimeProvider timeProvider, ILogger logger, ActivityCancellationTokenSource activityToken)
     {
         _context = context ?? throw new ArgumentNullException(nameof(context));
         _isStreamingRequest = isStreamingRequest;
         _timeProvider = timeProvider ?? throw new ArgumentNullException(nameof(timeProvider));
->>>>>>> 77f78d47
         _logger = logger;
         _activityToken = activityToken;
     }
@@ -203,11 +191,7 @@
             // Future: It may be wise to set this to true for *all* http2 incoming requests,
             // but for now, out of an abundance of caution, we only do it for requests that look like gRPC.
             var (result, error) = await StreamCopier.CopyAsync(isRequest: true, _context.Request.Body, stream,
-<<<<<<< HEAD
-                Headers.ContentLength ?? StreamCopier.UnknownLength, _clock, _activityToken, _isStreamingRequest, cancellationToken);
-=======
                 Headers.ContentLength ?? StreamCopier.UnknownLength, _timeProvider, _activityToken, _isStreamingRequest, cancellationToken);
->>>>>>> 77f78d47
             _tcs.TrySetResult((result, error));
 
             // Check for errors that weren't the result of the destination failing.
