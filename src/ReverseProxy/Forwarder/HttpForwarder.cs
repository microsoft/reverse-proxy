--- conflicted
+++ resolved
@@ -565,11 +565,7 @@
 
         if (hasBody)
         {
-<<<<<<< HEAD
-            return new StreamCopyHttpContent(context, isStreamingRequest, _clock, _logger, activityToken);
-=======
             return new StreamCopyHttpContent(context, isStreamingRequest, _timeProvider, _logger, activityToken);
->>>>>>> 77f78d47
         }
 
         return null;
@@ -584,16 +580,12 @@
             // Failed while trying to copy the request body from the client. It's ambiguous if the request or response failed first.
             case StreamCopyResult.InputError:
                 requestBodyError = ForwarderError.RequestBodyClient;
-<<<<<<< HEAD
-                statusCode = timedOut ? StatusCodes.Status408RequestTimeout : StatusCodes.Status400BadRequest;
-=======
                 statusCode = timedOut
                     ? StatusCodes.Status408RequestTimeout
                     // Attempt to capture the status code from the request exception if available.
                     : requestBodyException is BadHttpRequestException badHttpRequestException
                         ? badHttpRequestException.StatusCode
                         : StatusCodes.Status400BadRequest;
->>>>>>> 77f78d47
                 break;
             // Failed while trying to copy the request body to the destination. It's ambiguous if the request or response failed first.
             case StreamCopyResult.OutputError:
