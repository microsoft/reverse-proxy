--- conflicted
+++ resolved
@@ -9,10 +9,7 @@
     {
         public static readonly EventId ApplyProxyConfig = new EventId(1, "ApplyProxyConfig");
         public static readonly EventId ApplyProxyConfigFailed = new EventId(2, "ApplyProxyConfigFailed");
-<<<<<<< HEAD
         public static readonly EventId ClusterConfigNotAvailable = new EventId(3, "ClusterConfigNotAvailable");
-=======
->>>>>>> a6c755c9
         public static readonly EventId NoClusterFound = new EventId(4, "NoClusterFound");
         public static readonly EventId ClusterDataNotAvailable = new EventId(5, "ClusterDataNotAvailable");
         public static readonly EventId NoHealthyDestinations = new EventId(6, "NoHealthyDestinations");
