// Copyright (c) Microsoft Corporation.
// Licensed under the MIT License.

using System;
using System.Collections.Generic;
using System.Threading.Tasks;
using Microsoft.AspNetCore.Http;
using Microsoft.Extensions.Logging;
using Microsoft.ReverseProxy.RuntimeModel;
using Microsoft.ReverseProxy.Service.SessionAffinity;

namespace Microsoft.ReverseProxy.Middleware
{
    /// <summary>
    /// Looks up an affinitized <see cref="DestinationInfo"/> matching the request's affinity key if any is set
    /// </summary>
    internal class AffinitizedDestinationLookupMiddleware
    {
        private readonly RequestDelegate _next;
        private readonly IDictionary<string, ISessionAffinityProvider> _sessionAffinityProviders;
        private readonly IDictionary<string, IAffinityFailurePolicy> _affinityFailurePolicies;
        private readonly ILogger _logger;

        public AffinitizedDestinationLookupMiddleware(
            RequestDelegate next,
            IEnumerable<ISessionAffinityProvider> sessionAffinityProviders,
            IEnumerable<IAffinityFailurePolicy> affinityFailurePolicies,
            ILogger<AffinitizedDestinationLookupMiddleware> logger)
        {
            _next = next ?? throw new ArgumentNullException(nameof(next));
            _logger = logger ?? throw new ArgumentNullException(nameof(logger));
            _sessionAffinityProviders = sessionAffinityProviders.ToProviderDictionary();
            _affinityFailurePolicies = affinityFailurePolicies?.ToPolicyDictionary() ?? throw new ArgumentNullException(nameof(affinityFailurePolicies));
        }

        public Task Invoke(HttpContext context)
        {
            var reverseProxy = context.GetReverseProxyFeature();

            var options = reverseProxy.ClusterConfig.SessionAffinityOptions;

            if (!options.Enabled)
            {
                return _next(context);
            }

            var cluster = context.GetRequiredCluster();
            return InvokeInternal(context, options, cluster.ClusterId);
        }

        private async Task InvokeInternal(HttpContext context, ClusterConfig.ClusterSessionAffinityOptions options, string clusterId)
        {
            var destinationsFeature = context.GetReverseProxyFeature();
            var destinations = destinationsFeature.AvailableDestinations;

<<<<<<< HEAD
            var affinityResult = _operationLogger.Execute(
                    "ReverseProxy.FindAffinitizedDestinations",
                    () =>
                    {
                        var currentProvider = _sessionAffinityProviders.GetRequiredServiceById(options.Mode);
                        return currentProvider.FindAffinitizedDestinations(context, destinations, clusterId, options);
                    });
=======
            var currentProvider = _sessionAffinityProviders.GetRequiredServiceById(options.Mode);
            var affinityResult = currentProvider.FindAffinitizedDestinations(context, destinations, cluster.ClusterId, options);

>>>>>>> bdcc47d3
            switch (affinityResult.Status)
            {
                case AffinityStatus.OK:
                    destinationsFeature.AvailableDestinations = affinityResult.Destinations;
                    break;
                case AffinityStatus.AffinityKeyNotSet:
                    // Nothing to do so just continue processing
                    break;
                case AffinityStatus.AffinityKeyExtractionFailed:
                case AffinityStatus.DestinationNotFound:

                    var failurePolicy = _affinityFailurePolicies.GetRequiredServiceById(options.FailurePolicy);
                    var keepProcessing = await failurePolicy.Handle(context, options, affinityResult.Status);

                    if (!keepProcessing)
                    {
                        // Policy reported the failure is unrecoverable and took the full responsibility for its handling,
                        // so we simply stop processing.
                        Log.AffinityResolutionFailedForCluster(_logger, clusterId);
                        return;
                    }

                    Log.AffinityResolutionFailureWasHandledProcessingWillBeContinued(_logger, clusterId, options.FailurePolicy);

                    break;
                default:
                    throw new NotSupportedException($"Affinity status '{affinityResult.Status}' is not supported.");
            }

            await _next(context);
        }

        private static class Log
        {
            private static readonly Action<ILogger, string, Exception> _affinityResolutionFailedForCluster = LoggerMessage.Define<string>(
                LogLevel.Warning,
                EventIds.AffinityResolutionFailedForCluster,
                "Affinity resolution failed for cluster `{clusterId}`.");

            private static readonly Action<ILogger, string, string, Exception> _affinityResolutionFailureWasHandledProcessingWillBeContinued = LoggerMessage.Define<string, string>(
                LogLevel.Debug,
                EventIds.AffinityResolutionFailureWasHandledProcessingWillBeContinued,
                "Affinity resolution failure for cluster `{clusterId}` was handled successfully by the policy `{policyName}`. Request processing will be continued.");

            public static void AffinityResolutionFailedForCluster(ILogger logger, string clusterId)
            {
                _affinityResolutionFailedForCluster(logger, clusterId, null);
            }

            public static void AffinityResolutionFailureWasHandledProcessingWillBeContinued(ILogger logger, string clusterId, string policyName)
            {
                _affinityResolutionFailureWasHandledProcessingWillBeContinued(logger, clusterId, policyName, null);
            }
        }
    }
}<|MERGE_RESOLUTION|>--- conflicted
+++ resolved
@@ -53,19 +53,9 @@
             var destinationsFeature = context.GetReverseProxyFeature();
             var destinations = destinationsFeature.AvailableDestinations;
 
-<<<<<<< HEAD
-            var affinityResult = _operationLogger.Execute(
-                    "ReverseProxy.FindAffinitizedDestinations",
-                    () =>
-                    {
-                        var currentProvider = _sessionAffinityProviders.GetRequiredServiceById(options.Mode);
-                        return currentProvider.FindAffinitizedDestinations(context, destinations, clusterId, options);
-                    });
-=======
             var currentProvider = _sessionAffinityProviders.GetRequiredServiceById(options.Mode);
-            var affinityResult = currentProvider.FindAffinitizedDestinations(context, destinations, cluster.ClusterId, options);
+            var affinityResult = currentProvider.FindAffinitizedDestinations(context, destinations, clusterId, options);
 
->>>>>>> bdcc47d3
             switch (affinityResult.Status)
             {
                 case AffinityStatus.OK:
