// Copyright (c) Microsoft Corporation.
// Licensed under the MIT License.

using System;
using Microsoft.Extensions.DependencyInjection;
using Microsoft.Extensions.DependencyInjection.Extensions;
using Microsoft.ReverseProxy.Common.Abstractions.Telemetry;
using Microsoft.ReverseProxy.Common.Abstractions.Time;
using Microsoft.ReverseProxy.Common.Telemetry;
using Microsoft.ReverseProxy.Common.Util;
using Microsoft.ReverseProxy.Core.Abstractions;
using Microsoft.ReverseProxy.Core.Service;
using Microsoft.ReverseProxy.Core.Service.Management;
using Microsoft.ReverseProxy.Core.Service.Metrics;
using Microsoft.ReverseProxy.Core.Service.Proxy;
using Microsoft.ReverseProxy.Core.Service.Proxy.Infra;
using Microsoft.ReverseProxy.Utilities;

namespace Microsoft.ReverseProxy.Core.Configuration.DependencyInjection
{
    internal static class Core
    {
        public static IReverseProxyBuilder AddTelemetryShims(this IReverseProxyBuilder builder)
        {
            // NOTE: Consumers of ReverseProxy are expected to replace these with their own classes
<<<<<<< HEAD
            builder.Services.AddSingleton<IMetricCreator, NullMetricCreator>();
            builder.Services.AddSingleton(typeof(IOperationLogger<>), typeof(TextOperationLogger<>));
=======
            builder.Services.TryAddSingleton<IMetricCreator, NullMetricCreator>();
            builder.Services.TryAddSingleton<IOperationLogger, TextOperationLogger>();
>>>>>>> bee3eca8
            return builder;
        }

        public static IReverseProxyBuilder AddMetrics(this IReverseProxyBuilder builder)
        {
            builder.Services.TryAddSingleton<ProxyMetrics>();
            return builder;
        }

        public static IReverseProxyBuilder AddInMemoryRepos(this IReverseProxyBuilder builder)
        {
            builder.Services.TryAddSingleton<IBackendsRepo, InMemoryBackendsRepo>();
            builder.Services.TryAddSingleton<IRoutesRepo, InMemoryRoutesRepo>();

            return builder;
        }

        public static IReverseProxyBuilder AddConfigBuilder(this IReverseProxyBuilder builder)
        {
            builder.Services.TryAddSingleton<IDynamicConfigBuilder, DynamicConfigBuilder>();
            builder.Services.TryAddSingleton<IRouteValidator, RouteValidator>();
            builder.Services.TryAddSingleton<IRuntimeRouteBuilder, RuntimeRouteBuilder>();
            return builder;
        }

        public static IReverseProxyBuilder AddRuntimeStateManagers(this IReverseProxyBuilder builder)
        {
            builder.Services.TryAddSingleton<IEndpointManagerFactory, EndpointManagerFactory>();
            builder.Services.TryAddSingleton<IBackendManager, BackendManager>();
            builder.Services.TryAddSingleton<IRouteManager, RouteManager>();
            return builder;
        }

        public static IReverseProxyBuilder AddConfigManager(this IReverseProxyBuilder builder)
        {
            builder.Services.TryAddSingleton<IReverseProxyConfigManager, ReverseProxyConfigManager>();
            return builder;
        }

        public static IReverseProxyBuilder AddDynamicEndpointDataSource(this IReverseProxyBuilder builder)
        {
            builder.Services.TryAddSingleton<IProxyDynamicEndpointDataSource, ProxyDynamicEndpointDataSource>();
            return builder;
        }

        public static IReverseProxyBuilder AddProxy(this IReverseProxyBuilder builder)
        {
            builder.Services.TryAddSingleton<IProxyHttpClientFactoryFactory, ProxyHttpClientFactoryFactory>();
            builder.Services.TryAddSingleton<ILoadBalancer, LoadBalancer>();
            builder.Services.TryAddSingleton<IRandomFactory, RandomFactory>();
            builder.Services.TryAddSingleton<IHttpProxy, HttpProxy>();
            return builder;
        }

        public static IReverseProxyBuilder AddBackgroundWorkers(this IReverseProxyBuilder builder)
        {
            builder.Services.TryAddSingleton<IMonotonicTimer, MonotonicTimer>();

            return builder;
        }
    }
}<|MERGE_RESOLUTION|>--- conflicted
+++ resolved
@@ -23,13 +23,8 @@
         public static IReverseProxyBuilder AddTelemetryShims(this IReverseProxyBuilder builder)
         {
             // NOTE: Consumers of ReverseProxy are expected to replace these with their own classes
-<<<<<<< HEAD
-            builder.Services.AddSingleton<IMetricCreator, NullMetricCreator>();
-            builder.Services.AddSingleton(typeof(IOperationLogger<>), typeof(TextOperationLogger<>));
-=======
             builder.Services.TryAddSingleton<IMetricCreator, NullMetricCreator>();
-            builder.Services.TryAddSingleton<IOperationLogger, TextOperationLogger>();
->>>>>>> bee3eca8
+            builder.Services.TryAddSingleton(typeof(IOperationLogger<>), typeof(TextOperationLogger<>));
             return builder;
         }
 
