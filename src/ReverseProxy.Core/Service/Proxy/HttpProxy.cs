--- conflicted
+++ resolved
@@ -16,11 +16,7 @@
 using Microsoft.AspNetCore.Server.Kestrel.Core.Features;
 using Microsoft.Extensions.Logging;
 using Microsoft.Extensions.Primitives;
-<<<<<<< HEAD
-=======
 using Microsoft.ReverseProxy.Common;
-using Microsoft.ReverseProxy.Core.Abstractions;
->>>>>>> 1a709ef0
 using Microsoft.ReverseProxy.Core.Service.Metrics;
 using Microsoft.ReverseProxy.Core.Service.Proxy.Infra;
 using Microsoft.ReverseProxy.Utilities;
@@ -458,7 +454,6 @@
             }
         }
 
-<<<<<<< HEAD
         /// <summary>
         /// Disable some ASP .NET Core server limits so that we can handle long-running gRPC requests unconstrained.
         /// Note that the gRPC server implementation on ASP .NET Core does the same for client-streaming and duplex methods.
@@ -490,7 +485,9 @@
                     // In that case we can't disable the max request body size for the request stream
                     _logger.LogWarning("Unable to disable max request body size.");
                 }
-=======
+            }
+        }
+
         private static class Log
         {
             private static readonly Action<ILogger, Exception> _httpDowngradeDeteced = LoggerMessage.Define(
@@ -501,7 +498,6 @@
             public static void HttpDowngradeDeteced(ILogger logger)
             {
                 _httpDowngradeDeteced(logger, null);
->>>>>>> 1a709ef0
             }
         }
     }
