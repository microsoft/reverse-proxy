--- conflicted
+++ resolved
@@ -25,13 +25,10 @@
 
         private static readonly Regex _allowedTransformNamesRegex = new Regex(@"^\[\d\d*\]$");
         private static readonly Regex _allowedPropertyNamesRegex = new Regex("^[a-zA-Z0-9_-]+$");
-<<<<<<< HEAD
         private static readonly Regex _allowedHeaderNamesRegex = new Regex(@"^\[\d\d*\]$");
 
         private static readonly Regex _allowedHeaderMatchPropertiesRegex = new Regex(@"^(?i)\b(Name|Values|Mode|IsCaseSensitive)\b$");
 
-=======
->>>>>>> 77e6437a
 
         internal static TValue GetLabel<TValue>(Dictionary<string, string> labels, string key, TValue defaultValue)
         {
@@ -86,10 +83,7 @@
             {
                 var thisRoutePrefix = $"{RoutesLabelsPrefix}{routeName}";
                 var metadata = new Dictionary<string, string>();
-<<<<<<< HEAD
                 var headerMatches = new Dictionary<string, RouteHeader>();
-=======
->>>>>>> 77e6437a
                 var transforms = new Dictionary<string, IDictionary<string, string>>();
                 foreach (var kvp in labels)
                 {
@@ -97,7 +91,6 @@
                     {
                         metadata.Add(kvp.Key.Substring($"{thisRoutePrefix}.Metadata.".Length), kvp.Value);
                     }
-<<<<<<< HEAD
                     else if (kvp.Key.StartsWith($"{thisRoutePrefix}.MatchHeaders.", StringComparison.Ordinal)) 
                     {
                         var suffix = kvp.Key.Substring($"{thisRoutePrefix}.MatchHeaders.".Length);
@@ -144,8 +137,6 @@
                             }
                         }
                     }
-=======
->>>>>>> 77e6437a
                     else if (kvp.Key.StartsWith($"{thisRoutePrefix}.Transforms.", StringComparison.Ordinal)) 
                     {
                         var suffix = kvp.Key.Substring($"{thisRoutePrefix}.Transforms.".Length);
