<?xml version="1.0" encoding="utf-8"?>
<Dependencies>
  <ProductDependencies>
  </ProductDependencies>
  <ToolsetDependencies>
<<<<<<< HEAD
    <Dependency Name="Microsoft.DotNet.Arcade.Sdk" Version="6.0.0-beta.21263.1">
      <Uri>https://github.com/dotnet/arcade</Uri>
      <Sha>6b9758661f4483a70654bcaf6f8d7c6a79ee5660</Sha>
    </Dependency>
    <Dependency Name="Microsoft.DotNet.Helix.Sdk" Version="6.0.0-beta.21263.1">
      <Uri>https://github.com/dotnet/arcade</Uri>
      <Sha>6b9758661f4483a70654bcaf6f8d7c6a79ee5660</Sha>
=======
    <Dependency Name="Microsoft.DotNet.Arcade.Sdk" Version="6.0.0-beta.21264.2">
      <Uri>https://github.com/dotnet/arcade</Uri>
      <Sha>42de78a825b575a1ddeb73020a01fb8cd9311d09</Sha>
    </Dependency>
    <Dependency Name="Microsoft.DotNet.Helix.Sdk" Version="6.0.0-beta.21264.2">
      <Uri>https://github.com/dotnet/arcade</Uri>
      <Sha>42de78a825b575a1ddeb73020a01fb8cd9311d09</Sha>
>>>>>>> 93be77ba
    </Dependency>
  </ToolsetDependencies>
</Dependencies><|MERGE_RESOLUTION|>--- conflicted
+++ resolved
@@ -3,15 +3,6 @@
   <ProductDependencies>
   </ProductDependencies>
   <ToolsetDependencies>
-<<<<<<< HEAD
-    <Dependency Name="Microsoft.DotNet.Arcade.Sdk" Version="6.0.0-beta.21263.1">
-      <Uri>https://github.com/dotnet/arcade</Uri>
-      <Sha>6b9758661f4483a70654bcaf6f8d7c6a79ee5660</Sha>
-    </Dependency>
-    <Dependency Name="Microsoft.DotNet.Helix.Sdk" Version="6.0.0-beta.21263.1">
-      <Uri>https://github.com/dotnet/arcade</Uri>
-      <Sha>6b9758661f4483a70654bcaf6f8d7c6a79ee5660</Sha>
-=======
     <Dependency Name="Microsoft.DotNet.Arcade.Sdk" Version="6.0.0-beta.21264.2">
       <Uri>https://github.com/dotnet/arcade</Uri>
       <Sha>42de78a825b575a1ddeb73020a01fb8cd9311d09</Sha>
@@ -19,7 +10,6 @@
     <Dependency Name="Microsoft.DotNet.Helix.Sdk" Version="6.0.0-beta.21264.2">
       <Uri>https://github.com/dotnet/arcade</Uri>
       <Sha>42de78a825b575a1ddeb73020a01fb8cd9311d09</Sha>
->>>>>>> 93be77ba
     </Dependency>
   </ToolsetDependencies>
 </Dependencies>