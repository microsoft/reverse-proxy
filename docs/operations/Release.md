# Releasing YARP

This document provides a guide on how to release a preview of YARP.

To keep track of the process, open a [release checklist issue](https://github.com/microsoft/reverse-proxy/issues/new?title=Preview%20X%20release%20checklist&body=-%20%5B%20%5D%20Ensure%20there%27s%20a%20release%20branch%20created%20%28see%20%5BBranching%5D%28https%3A%2F%2Fgithub.com%2Fmicrosoft%2Freverse-proxy%2Fblob%2Fmaster%2Fdocs%2Foperations%2FBranching.md%29%29%0A-%20%5B%20%5D%20Ensure%20the%20%60Version.props%60%20has%20the%20%60PreReleaseVersionLabel%60%20updated%20to%20the%20next%20preview%0A-%20%5B%20%5D%20Identify%20and%20validate%20the%20build%20on%20the%20%60microsoft-reverse-proxy-official%60%20pipeline%0A-%20%5B%20%5D%20Release%20the%20build%0A-%20%5B%20%5D%20Tag%20the%20commit%0A-%20%5B%20%5D%20Draft%20release%20notes%0A-%20%5B%20%5D%20Publish%20the%20docs%0A-%20%5B%20%5D%20Publish%20release%20notes%0A-%20%5B%20%5D%20Close%20the%20%5Bold%20milestone%5D%28https%3A%2F%2Fgithub.com%2Fmicrosoft%2Freverse-proxy%2Fmilestones%29%0A-%20%5B%20%5D%20Announce%20on%20social%20media%0A-%20%5B%20%5D%20Set%20the%20preview%20branch%20to%20protected%0A-%20%5B%20%5D%20Delete%20the%20%5Bprevious%20preview%20branch%5D%28https%3A%2F%2Fgithub.com%2Fmicrosoft%2Freverse-proxy%2Fbranches%29).

## Ensure there's a release branch created.

See [Branching](Branching.md).

## Identify the Final Build

First, identify the final build of the [`microsoft-reverse-proxy-official` Azure Pipeline](https://dev.azure.com/dnceng/internal/_build?definitionId=809&_a=summary) (on dnceng/internal). The final build will be the latest successful build **in the relevant `release/x` branch**. Use the "Branches" tab on Azure DevOps to help identify it. If the branch hasn't been mirrored yet (see [code-mirror pipeline](https://dev.azure.com/dnceng/internal/_build?definitionId=16&keywordFilter=microsoft%20reverse-proxy)) and there are no outstanding changesets in the branch, the build of the corresponding commit from the main branch can be used.

Once you've identified that build, click in to the build details.

## Validate the Final Build

At this point, you can perform any validation that makes sense. At a minimum, we should validate that the sample can run with the candidate packages. You can download the final build using the "Artifacts" which can be accessed under "Related" in the header:

![image](https://user-images.githubusercontent.com/7574/81447119-e4204800-9130-11ea-8952-9a0f9831f678.png)

The packages can be accessed from the `PackageArtifacts` artifact:

![image](https://user-images.githubusercontent.com/7574/81447168-fef2bc80-9130-11ea-8aa0-5a83d90efa0d.png)

### Consume .nupkg
- Visual Studio: Place it in a local folder and add that folder as a nuget feed in Visual Studio.
- Command Line: `dotnet nuget add source <directory> -n local`

Walk through the [Getting Started](https://microsoft.github.io/reverse-proxy/articles/getting_started.html) instructions and update them in the release branch as needed.

Also validate any major new scenarios this release and their associated docs.

## Release the build

Once validation has been completed, it's time to release. Go back to the Final Build in Azure DevOps. It's probably good to triple-check the version numbers of the packages in the artifacts against whatever validation was done at this point.

Select "Release" from the triple-dot menu in the top-right of the build details page:

![image](https://user-images.githubusercontent.com/7574/81447354-55f89180-9131-11ea-84bc-0138d7b211e4.png)

Verify the Release Pipeline selected is `microsoft-reverse-proxy-release`, that the `NuGet.org` stage has a blue border (meaning it will automatically deploy) and that the build number under Artifacts matches the build number of the final build (it will not match the package version). The defaults selected by Azure Pipelines should configure everything correctly but it's a good idea to double check.

![image](https://user-images.githubusercontent.com/7574/81447433-76c0e700-9131-11ea-9e8b-e4984ab7c31a.png)

Click "Create" to start the release! Unless you're a release approver, you're done here!

## Approve the release

The Azure Pipeline will send an email to all the release approvers asking one of them to approve the release:

![image](https://user-images.githubusercontent.com/7574/81447680-f3ec5c00-9131-11ea-821c-37dbe467faee.png)

Click "View Approval", or navigate to the release directly in Azure DevOps. You'll see that the stage is "Pending Approval"

![image](https://user-images.githubusercontent.com/7574/81447753-10889400-9132-11ea-9dd2-26b2f6bc8970.png)

Click "Approve" to bring up the Approval dialog. Enter a comment such as "release for preview X" and click "Approve" to finalize the release. **After pressing "Approve", packages will be published automatically**. It *is* possible to cancel the pipeline, but it might be too late. See "Troubleshooting" below.

![image](https://user-images.githubusercontent.com/7574/81447898-4d548b00-9132-11ea-89df-b4624a5e037d.png)

Click "Reject" to cancel the release.

The packages will be pushed and when the "NuGet.org" stage turns green, the packages are published!

*Note: NuGet publishing is quick, but there is a background indexing process that can mean it will take up to several hours for packages to become available*

## Tag the commit

Create and push a git tag for the commit associated with the final build (not necessarily the HEAD of the current release branch). See prior tags for the preferred format. Use a lightweight tag, not annotated, e.g.: `git tag v1.0.0-preview6`.

## Draft release notes

Create a draft release at https://github.com/microsoft/reverse-proxy/releases using the new tag. See prior releases for the recommended content and format.

## Publish the docs

Reset the `release/docs` branch to the head of the current preview branch to publish the latest docs. See [docs](../docfx/readme.md).

## Publish the release notes

Publish the draft release notes. These should be referencing the latest docs, packages, etc..

## Close the old milestone

It should be empty now. If it's not, move the outstanding issues to the next one.

## Announce on social media

David Fowler has a lot of twitter followers interested in YARP. Tweet a link to the release notes and let him retweet it.

## Set the preview branch to protected

<<<<<<< HEAD
This is to avoid accidental pushes to/deletions of the preview branch.

## Delete the previous preview branch

There should only be one [preview branch on the repo](https://github.com/microsoft/reverse-proxy/branches) after this point.
=======
See [Branching](Branching.md).
- Make sure the versions in main have been updated for the next milestone.
- Update the runtime dependency flow with DARC
- Update the SDK
>>>>>>> 9dec2869

## Troubleshooting

### Authentication Errors

The pipeline is authenticated via a "Service Connection" in Azure DevOps. If there are authentication errors, it's likely the API key is invalid. Follow these steps to update the API key:

1. Go to NuGet.org, log in with an account associated with an `@microsoft.com` address that has access to the `dotnetframework` organization.
2. Generate a new API key with "dotnetframework" as the Package Owner and "*" as the Package "glob".
3. Copy that API key and fill it in to the "nuget.org (dotnetframework organization)" [Service Connection](https://dev.azure.com/dnceng/internal/_settings/adminservices) in Azure DevOps.

In the event you don't have access, contact `dnceng@microsoft.com` for guidance.

### Accidental Overpublish

In the event you overpublish (publish a package that wasn't intended to be released), you should "unlist" the package on NuGet. It is not possible to delete packages on NuGet.org, by design, but you can remove them from search results. Users who reference the version you published directly will still be able to download it, but it won't show up in search queries or non-version-specific actions (like installing the latest).

1. Go to NuGet.org, log in with an account associated with an `@microsoft.com` address that has access to the `dotnetframework` organization.
2. Go to the package page and click "Manage package" on the "Info" sidebar on the right.
3. Expand "Listing"
4. Select the version that was accidentally published
5. Uncheck the "List in search results" box
6. Click "Save"

### Package was rejected

NuGet.org has special criteria for all packages starting `Microsoft.`. If the package is rejected for not meeting one of those criteria, go to the [NuGet @ Microsoft](http://aka.ms/nuget) page for more information on required criteria and guidance for how to configure the package appropriately.<|MERGE_RESOLUTION|>--- conflicted
+++ resolved
@@ -92,18 +92,11 @@
 
 ## Set the preview branch to protected
 
-<<<<<<< HEAD
 This is to avoid accidental pushes to/deletions of the preview branch.
 
 ## Delete the previous preview branch
 
 There should only be one [preview branch on the repo](https://github.com/microsoft/reverse-proxy/branches) after this point.
-=======
-See [Branching](Branching.md).
-- Make sure the versions in main have been updated for the next milestone.
-- Update the runtime dependency flow with DARC
-- Update the SDK
->>>>>>> 9dec2869
 
 ## Troubleshooting
 
