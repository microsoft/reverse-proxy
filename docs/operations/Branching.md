--- conflicted
+++ resolved
@@ -1,173 +1,12 @@
 # Branching Tasks
 
-<<<<<<< HEAD
-=======
-*This documentation is primarily for project maintainers, though contributors are welcome to read and learn about our process!*
-
-We are aiming to ship YARP previews aligned with .NET 5, since we are working on changes to the runtime that will improve the experience for YARP. As part of that, our schedule for a preview milestone has three phases:
-
-1. Open development and receiving new builds of .NET 5 - Commits are going to `main` and new builds of .NET 5 are coming regularly
-2. Open development, .NET 5 builds frozen - .NET 5 branches about a month before release, so after they branch we will switch `main` to receive builds from that release branch. Our development will continue until approximately a week before release.
-3. Branch and prepare for release - Prior to the release date, we'll branch and prepare for release. Note: in practice we haven't needed to create the release branch until the day before we plan to release. We've also not needed to set up dependency flow in our release branches because the runtime has finished producing new builds that close to release. Main always targets the runtime channel for the next release.
-
-## Scheduling
-
-We need to ship versions of our package that depend upon the **released** preview builds. In order to ensure we do that, we try to ship same-date or shortly after .NET 5 previews (see the [.NET Wiki (Internal)](https://aka.ms/dotnet-wiki) for schedule details).
-
-## Dependency Flow Overview
-
-*For full documentation on Arcade, Maestro and `darc`, see [the Arcade documentation](https://github.com/dotnet/arcade/tree/master/Documentation)*
-
-We use the .NET Engineering System ([Arcade](https://github.com/dotnet/arcade)) to build this repo, since many of the contributors are part of the .NET team and we want to use nightly builds of .NET 5. Part of the engineering system is a service called "Maestro" which manages dependency flow between repositories. When one repository finishes building, it can automatically publish it's build to a Maestro "Channel". Other repos can subscribe to that channel to receive updated builds. Maestro will automatically open a PR to update dependencies in repositories that are subscribed to changes in dependent repositories.
-
-Maestro can be queried and controlled using the `darc` command line tool. To use `darc` you will need to be a member of the [`dotnet/arcade-contrib` GitHub Team](https://github.com/orgs/dotnet/teams/arcade-contrib). To set up `darc`:
-
-1. Run `.\eng\common\darc-init.ps1` to install the global tool. 
-2. Once installed, run `darc authenticate` and follow the instructions in the file opened in your editor to set up the necessary access token for Maestro. You should *only* need the Maestro token for the commands used here, but feel free to configure the other tokens as well.
-3. Save and close the file, and `darc` will be ready to go.
-
-Running `darc` with no args will show a list of commands. The `darc help [command]` command will give you help on a specific command.
-
-Repositories can be configured to publish builds automatically to a certain channel, based on the branch. For example, most .NET repos are set up like this:
-
-* Builds out of `main` are auto-published to the `.NET 5 Dev` channel
-* Builds out of `release/5.0.0-preview.X` are auto-published to the `.NET 5 Preview X` channel (where `X` is some preview number)
-
-To see the current mappings for a repository, you can run `darc get-default-channels --source-repo [repo]`, where `[repo]` is any substring that matches a full GitHub URL for a repo in the system. The easiest way to use `[repo]` is to just specify the `[owner]/[name]` form for a repo. For example:
-
-```shell
-> darc get-default-channels --source-repo dotnet/aspnetcore
-(912)  https://github.com/dotnet/aspnetcore @ release/3.1 -> .NET Core 3.1 Release
-(913)  https://github.com/dotnet/aspnetcore @ main -> .NET 5 Dev
-(1160) https://github.com/dotnet/aspnetcore @ faster-publishing -> General Testing
-(1003) https://github.com/dotnet/aspnetcore @ wtgodbe/NonStablev2 -> General Testing
-(1089) https://github.com/dotnet/aspnetcore @ generate-akams-links -> General Testing
-(1021) https://github.com/dotnet/aspnetcore @ NonStablePackageVersion -> General Testing
-(1018) https://github.com/dotnet/aspnetcore @ wtgodbe/Checksum3x -> General Testing
-(1281) https://github.com/dotnet/aspnetcore @ wtgodbe/FixChecksums -> General Testing
-(914)  https://github.com/dotnet/aspnetcore @ blazor-wasm -> .NET Core 3.1 Blazor Features
-(1252) https://github.com/dotnet/aspnetcore @ release/5.0-preview3 -> .NET 5 Preview 3
-(1301) https://github.com/dotnet/aspnetcore @ release/5.0-preview4 -> .NET 5 Preview 4
-(916)  https://github.com/dotnet/aspnetcore-tooling @ release/3.1 -> .NET Core 3.1 Release
-(917)  https://github.com/dotnet/aspnetcore-tooling @ master -> .NET 5 Dev
-(1178) https://github.com/dotnet/aspnetcore-tooling @ release/vs16.6-preview2 -> General Testing
-(1282) https://github.com/dotnet/aspnetcore-tooling @ wtgodbe/DontPublishDebug -> General Testing
-(1253) https://github.com/dotnet/aspnetcore-tooling @ release/5.0-preview3 -> .NET 5 Preview 3
-(1302) https://github.com/dotnet/aspnetcore-tooling @ release/5.0-preview4 -> .NET 5 Preview 4
-```
-
-Subscriptions are managed using the `get-subscriptions`, `add-subscription` and `update-subscription` commands. You can view all subscriptions in the system by running `darc get-subscription`. You can also filter subscriptions by the source and target using the `--source-repo [repo]` and `--target-repo [repo]` arguments. For example, to see everything that `microsoft/reverse-proxy` is subscribed to:
-
-```shell
-> darc get-subscriptions --target-repo microsoft/reverse-proxy
-https://github.com/dotnet/arcade (.NET Eng - Latest) ==> 'https://github.com/microsoft/reverse-proxy' ('main')
-  - Id: 642e03bf-3679-4569-fcfc-08d7d0f045ee
-  - Update Frequency: EveryWeek
-  - Enabled: True
-  - Batchable: False
-  - Merge Policies:
-    Standard
-https://github.com/dotnet/runtime (.NET 5 Preview 4) ==> 'https://github.com/microsoft/reverse-proxy' ('main')
-  - Id: 763f49c1-8016-44b6-8810-08d7e1727af8
-  - Update Frequency: EveryBuild
-  - Enabled: True
-  - Batchable: False
-  - Merge Policies:
-    Standard
-```
-
-To add a new subscription, run `darc add-subscription` with no arguments. An editor window will open with a TODO script like this:
-
-```
-Channel: <required>
-Source Repository URL: <required>
-Target Repository URL: <required>
-Target Branch: <required>
-Update Frequency: <'none', 'everyDay', 'everyBuild', 'twiceDaily', 'everyWeek'>
-Batchable: False
-Merge Policies: []
-```
-
-A number of comments will also be present, describing available values and what they do. Fill these fields in, for example:
-
-```
-Channel: .NET 5 Dev
-Source Repository URL: https://github.com/dotnet/runtime
-Target Repository URL: https://github.com/microsoft/reverse-proxy
-Target Branch: main
-Update Frequency: everyBuild
-Batchable: False
-Merge Policies:
-- Name: Standard 
-```
-
-Save and exit the editor and the subscription will be created.
-
-Similarly, you can edit an existing subscription by using `darc update-subscription --id [ID]` (get the `[ID]` value from `get-subscriptions`). This will open the same TODO script, but with the current values filled in. Just update them, then save and exit to update.
-
-## Prerequisites
-
-* Properly configured `darc` global tool, configured with a Maestro authentication token.
-
-## When .NET 5 branches for a preview
-
-When .NET 5 branches for a preview, we need to switch the "channel" from which we are getting builds. See [Dependency Flow Onboarding](https://github.com/dotnet/arcade/blob/master/Documentation/DependencyFlowOnboarding.md) for more information on channels.
-
-To do this, run the following commands:
-
-1. Run `darc get-subscriptions --target-repo microsoft/reverse-proxy --source-repo dotnet/runtime` to get the subscription from `dotnet/runtime` to `microsoft/reverse-proxy`
-2. Copy the `Id` value
-3. Run `darc update-subscription --id [Id]`. An editor will open.
-4. Change the value of the `Channel` field to `.NET 5 Preview X` (where `X` is the preview we are remaining on)
-4. Change the value of the `Update Frequency` field to `EveryBuild` (since there should be relatively few builds and we want to be sure we're on the latest).
-5. Save and close the file in your editor, `darc` will proceed to make the update.
-6. Answer `y` to `Trigger this subscription immediately?` and a PR will be opened to update versions to the latest ones in that channel.
-7. Merge the PR as soon as feasible.
-
-## When we are ready to branch
-
->>>>>>> 9dec2869
 When we are ready to branch our code, we first need to create the branch:
 
 1. In a local clone, run `git checkout main` and `git pull origin main` to make sure you have the latest `main`
 2. Run `git checkout -b release/1.0.0-previewX` where `X` is the YARP preview number.
 3. Run `git push origin release/1.0.0-previewX` to push the branch to the server.
 
-<<<<<<< HEAD
-Finally, update branding in `master`:
-=======
-Then, set up dependency flow so we continue getting new runtime bits if necessary:
-
-1. Run `darc add-subscription`
-2. Fill in the template that opens in your editor as follows:
-    * `Channel` = `.NET 5 Preview X` where `X` is the .NET 5 preview that matches the YARP preview
-    * `Source Repository URL` = `https://github.com/dotnet/runtime`
-    * `Target Repository URL` = `https://github.com/microsoft/reverse-proxy`
-    * `Target Branch` = `release/1.0.0-previewX` (where `X` is the YARP preview number; this should be the same as the branch you created above)
-    * `Update Frequency` = `everyBuild` (Builds will be rare in this channel and we'll want every one)
-    * `Merge Policies` is a multiline value, it should look like this:
-
-```
-Merge Policies:
-- Name: Standard
-  Properties: {}
-```
-
-3. Save and close the editor window.
-
-Restore the `main` branch to pulling the latest bits from .NET 5:
-
-1. Run `darc get-subscriptions --target-repo microsoft/reverse-proxy --source-repo dotnet/runtime` to get the subscription from `dotnet/runtime` to `microsoft/reverse-proxy`
-2. Copy the `Id` value
-3. Run `darc update-subscription --id [Id]`. An editor will open.
-4. Change the value of the `Channel` field to `.NET 5 Dev`
-4. Change the value of the `Update Frequency` field back to `EveryWeek` to reduce PR noise.
-5. Save and close the file in your editor, `darc` will proceed to make the update.
-6. Answer `y` to `Trigger this subscription immediately?` and a PR will be opened to update versions to the latest ones in that channel.
-7. Merge the PR as soon as feasible.
-
 Finally, update branding in `main`:
->>>>>>> 9dec2869
 
 1. Edit the file [`eng/Version.props`](../../eng/Version.props)
 2. Set `PreReleaseVersionLabel` to `preview.X` (where `X` is the next preview number)
