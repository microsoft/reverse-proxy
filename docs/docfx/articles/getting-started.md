---
uid: getting-started
title: Getting Started with YARP
---

# Getting Started with YARP

YARP is designed as a library that provides the core proxy functionality which you can then customize by adding or replacing modules.
YARP is currently provided as a NuGet package and code snippets.
We plan on providing a project template and pre-built exe in the future.

YARP is implemented on top of .NET Core infrastructure and is usable on Windows, Linux or MacOS.
Development can be done with the SDK and your favorite editor, [Microsoft Visual Studio](https://visualstudio.microsoft.com/vs/) or [Visual Studio Code](https://code.visualstudio.com/).

<<<<<<< HEAD
YARP 1.1 supports ASP.NET Core 3.1, 5.0 & 6.0. You can download the .NET SDK from https://dotnet.microsoft.com/download/dotnet/.

Visual Studio support for .NET 5 is included in Visual Studio 2019 v16.8 or newer.
=======
YARP 2.0.0 supports ASP.NET Core 6.0 and newer.
You can download the .NET SDK from https://dotnet.microsoft.com/download/dotnet/.
>>>>>>> 196756ee

Visual Studio support for .NET 6 is included in Visual Studio 2022.

### Create a new project

<<<<<<< HEAD
Start by creating an "Empty" ASP.NET Core application using the command line:

```
dotnet new web -n MyProxy 
```

use `-f` to specify `netcoreapp3.1` or `net5.0`.

Or create a new ASP.NET Core web application in Visual Studio, and choose "Empty" for the project template. 

### Update the project file

Open the Project and make sure it includes the appropriate target framework: 
 
 ```XML
<PropertyGroup>
  <TargetFramework>net5.0</TargetFramework>
</PropertyGroup> 
```

And then add:
 
 ```XML
<ItemGroup> 
  <PackageReference Include="Yarp.ReverseProxy" Version="1.1.0" />
</ItemGroup> 
```

### Update Startup

YARP is implemented as a ASP.NET Core component, and so the majority of the sample code is in Startup.cs. 

YARP can use [configuration files or a custom provider](#Configuration) to define the routes and endpoints for the proxy. This sample uses config files and is initialized in the `ConfigureServices` method. 

The `Configure` method defines the ASP.NET pipeline for processing requests. The reverse proxy is plugged into ASP.NET endpoint routing, and then has its own sub-pipeline for the proxy. Here proxy pipeline modules, such as load balancing, can be added to customize the handling of the request. 

```C#
public IConfiguration Configuration { get; }

public Startup(IConfiguration configuration)
{
    Configuration = configuration;
}

public void ConfigureServices(IServiceCollection services) 
{ 
    // Add the reverse proxy to capability to the server
    var proxyBuilder = services.AddReverseProxy();
    // Initialize the reverse proxy from the "ReverseProxy" section of configuration
    proxyBuilder.LoadFromConfig(Configuration.GetSection("ReverseProxy"));
} 

public void Configure(IApplicationBuilder app, IWebHostEnvironment env)
{
    if (env.IsDevelopment())
    {
        app.UseDeveloperExceptionPage();
    }
    
    // Enable endpoint routing, required for the reverse proxy
    app.UseRouting();
    // Register the reverse proxy routes
    app.UseEndpoints(endpoints => 
    {
        endpoints.MapReverseProxy(); 
    }); 
} 
```
 
## .NET 6 support

In addition to supporting the style of startup used by .NET 5, .NET 6 introduces the ability to have [top level statements](https://docs.microsoft.com/dotnet/csharp/fundamentals/program-structure/top-level-statements) in your app. This combined with [additional glue in ASP.NET](https://devblogs.microsoft.com/aspnet/asp-net-core-updates-in-net-6-preview-4/#introducing-minimal-apis) has significantly reduced the code for a basic ASP.NET project template, and the additions for YARP.

A complete version of the project built using the steps below can be found at [Minimal YARP Sample](https://github.com/microsoft/reverse-proxy/tree/main/samples/ReverseProxy.Minimal.Sample)

### Create a new project
=======
A complete version of the project built using the steps below can be found at [Minimal YARP Sample](https://github.com/microsoft/reverse-proxy/tree/release/latest/samples/ReverseProxy.Minimal.Sample).
For a version that does not use [top-level statements](https://docs.microsoft.com/dotnet/csharp/fundamentals/program-structure/top-level-statements), see the [Basic YARP Sample](https://github.com/microsoft/reverse-proxy/tree/release/latest/samples/BasicYarpSample).
>>>>>>> 196756ee

Start by creating an "Empty" ASP.NET Core application using the command line:

```Console
dotnet new web -n MyProxy -f net6.0
```

Or create a new ASP.NET Core web application in Visual Studio 2022, and choose "Empty" for the project template. 

### Add the project reference

 ```XML
<ItemGroup> 
  <PackageReference Include="Yarp.ReverseProxy" Version="1.1.0" />
</ItemGroup> 
```

### Add the YARP Middleware

Update Program.cs to use the YARP middleware:

```C#
var builder = WebApplication.CreateBuilder(args);
builder.Services.AddReverseProxy()
    .LoadFromConfig(builder.Configuration.GetSection("ReverseProxy"));
var app = builder.Build();
app.MapReverseProxy();
app.Run();
```

## Configuration 

The configuration for YARP is defined in the appsettings.json file. See [Configuration Files](config-files.md) for details.

The configuration can also be provided programmatically. See [Configuration Providers](config-providers.md) for details.

You can find out more about the available configuration options by looking at [RouteConfig](xref:Yarp.ReverseProxy.Configuration.RouteConfig) and [ClusterConfig](xref:Yarp.ReverseProxy.Configuration.ClusterConfig).
 
 ```JSON
 {
  "Logging": {
    "LogLevel": {
      "Default": "Information",
      "Microsoft": "Warning",
      "Microsoft.Hosting.Lifetime": "Information"
    }
  },
  "AllowedHosts": "*",
  "ReverseProxy": {
    "Routes": {
      "route1" : {
        "ClusterId": "cluster1",
        "Match": {
          "Path": "{**catch-all}"
        }
      }
    },
    "Clusters": {
      "cluster1": {
        "Destinations": {
          "destination1": {
            "Address": "https://example.com/"
          }
        }
      }
    }
  }
}
```

### Running the project

Use `dotnet run` called within the sample's directory or `dotnet run --project <path to .csproj file>`<|MERGE_RESOLUTION|>--- conflicted
+++ resolved
@@ -12,100 +12,15 @@
 YARP is implemented on top of .NET Core infrastructure and is usable on Windows, Linux or MacOS.
 Development can be done with the SDK and your favorite editor, [Microsoft Visual Studio](https://visualstudio.microsoft.com/vs/) or [Visual Studio Code](https://code.visualstudio.com/).
 
-<<<<<<< HEAD
-YARP 1.1 supports ASP.NET Core 3.1, 5.0 & 6.0. You can download the .NET SDK from https://dotnet.microsoft.com/download/dotnet/.
-
-Visual Studio support for .NET 5 is included in Visual Studio 2019 v16.8 or newer.
-=======
 YARP 2.0.0 supports ASP.NET Core 6.0 and newer.
 You can download the .NET SDK from https://dotnet.microsoft.com/download/dotnet/.
->>>>>>> 196756ee
 
 Visual Studio support for .NET 6 is included in Visual Studio 2022.
 
 ### Create a new project
 
-<<<<<<< HEAD
-Start by creating an "Empty" ASP.NET Core application using the command line:
-
-```
-dotnet new web -n MyProxy 
-```
-
-use `-f` to specify `netcoreapp3.1` or `net5.0`.
-
-Or create a new ASP.NET Core web application in Visual Studio, and choose "Empty" for the project template. 
-
-### Update the project file
-
-Open the Project and make sure it includes the appropriate target framework: 
- 
- ```XML
-<PropertyGroup>
-  <TargetFramework>net5.0</TargetFramework>
-</PropertyGroup> 
-```
-
-And then add:
- 
- ```XML
-<ItemGroup> 
-  <PackageReference Include="Yarp.ReverseProxy" Version="1.1.0" />
-</ItemGroup> 
-```
-
-### Update Startup
-
-YARP is implemented as a ASP.NET Core component, and so the majority of the sample code is in Startup.cs. 
-
-YARP can use [configuration files or a custom provider](#Configuration) to define the routes and endpoints for the proxy. This sample uses config files and is initialized in the `ConfigureServices` method. 
-
-The `Configure` method defines the ASP.NET pipeline for processing requests. The reverse proxy is plugged into ASP.NET endpoint routing, and then has its own sub-pipeline for the proxy. Here proxy pipeline modules, such as load balancing, can be added to customize the handling of the request. 
-
-```C#
-public IConfiguration Configuration { get; }
-
-public Startup(IConfiguration configuration)
-{
-    Configuration = configuration;
-}
-
-public void ConfigureServices(IServiceCollection services) 
-{ 
-    // Add the reverse proxy to capability to the server
-    var proxyBuilder = services.AddReverseProxy();
-    // Initialize the reverse proxy from the "ReverseProxy" section of configuration
-    proxyBuilder.LoadFromConfig(Configuration.GetSection("ReverseProxy"));
-} 
-
-public void Configure(IApplicationBuilder app, IWebHostEnvironment env)
-{
-    if (env.IsDevelopment())
-    {
-        app.UseDeveloperExceptionPage();
-    }
-    
-    // Enable endpoint routing, required for the reverse proxy
-    app.UseRouting();
-    // Register the reverse proxy routes
-    app.UseEndpoints(endpoints => 
-    {
-        endpoints.MapReverseProxy(); 
-    }); 
-} 
-```
- 
-## .NET 6 support
-
-In addition to supporting the style of startup used by .NET 5, .NET 6 introduces the ability to have [top level statements](https://docs.microsoft.com/dotnet/csharp/fundamentals/program-structure/top-level-statements) in your app. This combined with [additional glue in ASP.NET](https://devblogs.microsoft.com/aspnet/asp-net-core-updates-in-net-6-preview-4/#introducing-minimal-apis) has significantly reduced the code for a basic ASP.NET project template, and the additions for YARP.
-
-A complete version of the project built using the steps below can be found at [Minimal YARP Sample](https://github.com/microsoft/reverse-proxy/tree/main/samples/ReverseProxy.Minimal.Sample)
-
-### Create a new project
-=======
 A complete version of the project built using the steps below can be found at [Minimal YARP Sample](https://github.com/microsoft/reverse-proxy/tree/release/latest/samples/ReverseProxy.Minimal.Sample).
 For a version that does not use [top-level statements](https://docs.microsoft.com/dotnet/csharp/fundamentals/program-structure/top-level-statements), see the [Basic YARP Sample](https://github.com/microsoft/reverse-proxy/tree/release/latest/samples/BasicYarpSample).
->>>>>>> 196756ee
 
 Start by creating an "Empty" ASP.NET Core application using the command line:
 
@@ -119,7 +34,7 @@
 
  ```XML
 <ItemGroup> 
-  <PackageReference Include="Yarp.ReverseProxy" Version="1.1.0" />
+  <PackageReference Include="Yarp.ReverseProxy" Version="1.1.0-rc.2.22152.2" />
 </ItemGroup> 
 ```
 
