--- conflicted
+++ resolved
@@ -1,220 +1,3 @@
 # Service Fabric Integration
 
-<<<<<<< HEAD
-Note: This functionality has been replaced by https://github.com/microsoft/service-fabric-yarp
-
-YARP can be integrated with Service Fabric as a reverse proxy managing HTTP/HTTPS traffic ingress to a Service Fabric cluster, including support for gRPC and Web Sockets. Currently, the integration module is shipped as a separate package and has a limited support of SF availability and scalability scenarios, but it will be gradually improved over time to support more advanced SF deployment schemes.
-
-## Key YARP integration features
-- Reverse proxy supporting HTTP/2, gRPC and WebSockets
-- Advanced routing in SF cluster
-- A variety of load balancing algorithms
-
-## Update the project file
-Open the Project and find the `ItemGroup` referencing the YARP package, then add a reference to the ServiceFabric package next to it.
- 
- ```XML
-<ItemGroup> 
-  <PackageReference Include="Yarp.ReverseProxy.ServiceFabric" Version="1.0.0-preview.11.*" />
-</ItemGroup> 
-```
-
-## Update Startup
-SF integration is plugged into the rest of YARP via a special `IProxyConfigProvider` and various support service. All of that can be registered in the Asp.Net Core DI container with the following code:
-```C#
-public void ConfigureServices(IServiceCollection services)
-{
-    services.AddControllers();
-    services.AddReverseProxy()
-        .LoadFromServiceFabric(_configuration.GetSection("ServiceFabricDiscovery"));
-}
-
-public void Configure(IApplicationBuilder app)
-{
-    app.UseRouting();
-    app.UseAuthorization();
-    app.UseEndpoints(endpoints =>
-    {
-        endpoints.MapControllers();
-        endpoints.MapReverseProxy();
-    });
-}
-```
-
-## Integration component configuration
-The following YARP.ServiceFabric parameters can be set in the configuration section `ServiceFabricDiscovery`:
-- `ReportReplicasHealth` - indicates whether SF replica health report should be generated after the SF replica to YARP model conversion completed. Default `false`
-- `DiscoveryPeriod` - SF cluster topology metadata polling period. Default `00:00:30`
-- `AllowStartBeforeDiscovery` - indicates whether YARP can start before the initial SF topology to YARP runtime model conversion completes. Setting it to `true` can lead to having the proxy started with an inconsistent configuration. Default `false`
-- `DiscoverInsecureHttpDestinations` - indicates whether to discover unencrypted HTTP (i.e. non-HTTPS) endpoints. Default `false`
-- `AlwaysSendImmediateHealthReports` - indicates whether SF service health reports are always sent immediately or only when explicitly requested. This flag controls only 'healthy' reports behavior. 'Unhealthy' ones are always sent immediately. Default `false`
-
-### Config example
-The following is an example of an `appsettings.json` file with `ServiceFabricDiscovery` section.
-```JSON
-{
-  "ServiceFabricDiscovery": {
-    "DiscoveryPeriod": "00:00:05",
-    "DiscoverInsecureHttpDestinations": true,
-    "AlwaysSendImmediateHealthReports": true
-  }
-}
-```
-It can be loaded into the ServiceFabricDiscoveryOptions at startup with the following code with passing configuration section to `LoadFromServiceFabric` method:
-```C#
-services.AddReverseProxy()
-        .LoadFromServiceFabric(_configuration.GetSection("ServiceFabricDiscovery"));
-```
-Or it can be configured from code:
-```C#
-services.AddReverseProxy()
-        .LoadFromServiceFabric(options =>
-        {
-            options.DiscoveryPeriod = TimeSpan.FromSeconds(5);
-            options.DiscoverInsecureHttpDestinations = true;
-            options.AlwaysSendImmediateHealthReports = true;
-        });
-```
-
-## SF service enlistment
-YARP integration is enabled and configured per each SF service. The configuration is specified in the `Service Manifest` as a service extension named `YARP-preview` containing a set of labels defining specific YARP parameters. The parameter's name is set as `Key` attribute of `<Label>` element and the value is the element's content.
-
-These are the supported parameters:
-- `YARP.Enable` - indicates whether the service opt-ins to serving traffic through YARP. Default `false`
-- `YARP.EnableDynamicOverrides` - indicates whether application parameters replacement is enabled on the service. Default `false`
-- `YARP.Backend.LoadBalancingPolicy` - configures YARP [load balancing policy](load-balancing.md). Optional parameter
-- `YARP.Backend.SessionAffinity.*` - configures YARP session affinity. Available parameters and their meanings are provided on [the respective documentation page](session-affinity.md). Optional parameter
-- `YARP.Backend.HttpRequest.*` - sets proxied HTTP request properties. Available parameters and their meanings are provided on [the respective documentation page](http-client-config.md) in 'HttpRequest' section. Optional parameter
-- `YARP.Backend.HealthCheck.Active.*` - configures YARP active health checks to be run against the given service. Available parameters and their meanings are provided on [the respective documentation page](dests-health-checks.md#Active-health-checks). There is one label in this group `YARP.Backend.HealthCheck.Active.ServiceFabric.ListenerName` which is not covered by that document because it's SF specific. Its purpose is explained below. Optional parameter
-- `YARP.Backend.HealthCheck.Active.ServiceFabric.ListenerName` - sets an explicit listener name for the health probing endpoint for each replica/instance that is used to probe replica/instance health state and is stored on the `Destination.Health` property in YARP's model. Optional parameter
-- `YARP.Backend.HealthCheck.Passive.*` - configures YARP passive health checks to be run against the given service. Available parameters and their meanings are provided on [the respective documentation page](dests-health-checks.md#Passive-health-checks). Optional parameter
-- `YARP.Backend.Metadata.*` - sets the cluster's metadata. Optional parameter
-- `YARP.Backend.BackendId` - overrides the cluster's Id. Default cluster's Id is the SF service name. Optional parameter
-- `YARP.Backend.ServiceFabric.ListenerName` - sets an explicit listener name for the main service's endpoint for each replica/instance that is used to route client requests to and is stored on the `Destination.Address` property in YARP's model. Optional parameter
-- `YARP.Backend.ServiceFabric.StatefulReplicaSelectionMode` - sets statefull replica selection mode. Supported values `All`, `PrimaryOnly`, `SecondaryOnly`. Values `All` and `SecondaryOnly` mean that the active secondary replicas will also be eligible for getting all kinds of client requests including writes. Default value `All`
-
-> NOTE: Label values can use the special syntax `[AppParamName]` to reference an application parameter with the name given within square brackets. This is consistent with Service Fabric conventions, see e.g. [using parameters in Service Fabric](https://docs.microsoft.com/azure/service-fabric/service-fabric-how-to-specify-port-number-using-parameters).
-
-### Route definitions
-Multiple routes can be defined in an SF service configuration with the following parameters:
-- `YARP.Routes.<routeName>.Path` - configures path-based route matching. The value directly assigned to [RouteMatch.Path](xref:Yarp.ReverseProxy.Configuration.RouteMatch) property and the standard route matching logic will be applied. `{**catch-all}` path may be used to route all requests.
-- `YARP.Routes.<routeName>.Hosts` - configures `Host` header based route matching. Multiple hosts should be separated by comma `,`. The value is split into a list of host names which is then directly assigned to [RouteMatch.Hosts](xref:Yarp.ReverseProxy.Configuration.RouteMatch) property and the standard route matching logic will be applied.
-- `<routeName>` can contain an ASCII letter, a number, or '_' and '-' symbols.
-
-Each route requires a `Path` or `Host` (or both). If both of them are specified, then a request is matched to the route only when both of them are matched.
-
-Example:
-```XML
-<Label Key="YARP.Routes.route-A1.Path">/api</Label>
-<Label Key="YARP.Routes.route-B2.Path">/control-api</Label>
-<Label Key="YARP.Routes.route-B2.Hosts">example.com,anotherexample.com</Label>
-```
-
-### Service extension example
-```diff
- <ServiceManifest Name="Service1Pkg" Version="1.0.0" xmlns="http://schemas.microsoft.com/2011/01/fabric">
-   <ServiceTypes>
-     <StatelessServiceType ServiceTypeName="Service1Type" >
-       <Extensions>
-+        <Extension Name="YARP-preview">
-+          <Labels xmlns="http://schemas.microsoft.com/2015/03/fabact-no-schema">
-+            <Label Key="YARP.Enable">true</Label>
-+            <Label Key="YARP.Routes.route1.Path">{**catch-all}</Label>
-+            <Label Key='YARP.Backend.HealthCheck.Active.Enabled'>true</Label>
-+            <Label Key='YARP.Backend.HealthCheck.Active.Timeout'>00:00:30</Label>
-+            <Label Key='YARP.Backend.HealthCheck.Active.Interval'>00:00:10</Label>
-+            <Label Key='YARP.Backend.HealthCheck.Active.Policy'>ConsecutiveFailures</Label>
-+          </Labels>
-+        </Extension>
-       </Extensions>
-     </StatelessServiceType>
-   </ServiceTypes>
- 
-   <!-- ... -->
- </ServiceManifest>
-```
-
-## Dynamic YARP model
-YARP.ServiceFabric dynamically constructs and updates the YARP runtime model based on the SF topology metadata. On start, it connects to the SF cluster it's running in, enumerates the deployed entities (e.g applications, services, etc.), maps to the YARP configuration model, validates and applies it. After the initial configuration has been applied, YARP starts a background tasks periodically polling the SF cluster for topology changes. The polling frequency can be set in the YARP configuration. The Service Fabric to YARP entities mapping is shown in the following table.
-
-Service Fabric | YARP 
-:--- | :---
-Cluster | n/a
-Application | n/a
-Service Type | n/a
-Named Service Instance | Cluster (ClusterId=ServiceName)
-Partition | *TBD later*
-Replica / Instance (one endpoint only) | Destination (Address=instance' or replica's endpoint)
-YARP.Routes.<routeName>.* in ServiceManifest | RouteConfig (id=ServiceName+routeName, Match=Hosts,Path extracted from the labels)
-
-## Testing SF integration locally
-While developing a new YARP-based application with enabled SF integration, it's helpful to test how everything works locally on a dev machine before deploying it to the cloud. This can be done by following the steps explained in [Prepare your development environment on Windows](https://docs.microsoft.com/azure/service-fabric/service-fabric-get-started) guide.
-
-There is also the [step-by-step guide](https://docs.microsoft.com/azure/service-fabric/service-fabric-tutorial-create-dotnet-app#create-an-aspnet-web-api-service-as-a-reliable-service) on how to create a sample SF service and deploy it to the local SF cluster. Once the sample SF project is created, the 'YARP-preview' section shown in the 'Service extension example' above must be added into `ServiceManifest.xml` to enable YARP.ServiceFabric.
-
-## Known limitations
-Limitations of the current Service Fabric to YARP configuration model conversion implementation:
-- Partitioning is not supported. Partitions are enumerated to retrieve all of the nested replicas/instances, but the partitioning key is not handled in any way. Specifically, depending on how YARP routing is configured, it's possible to route a request having one partition key (e.g 'A') to a replica of another partition (e.g. 'B').
-- Only one endpoint per each SF service's replica/instance is considered and gets converted to a [DestinationConfig](xref:Yarp.ReverseProxy.Configuration.DestinationConfig).
-- All statefull service replica roles are treated equally. No special differentiation logic is applied. Depending on the configuration, active secondary replicas can also be converted to destinations and directly receive client requests.
-- Each of the named service instances get converted to separate YARP [ClustersConfig](xref:Yarp.ReverseProxy.Configuration.ClusterConfig) which are completely unrelated to each other.
-- Limited error handling. Most failures are logged and suppressed. Some errors will prevent the proxy config from being updated.
-
-## Replica/instance endpoint selection
-A SF replica/instance can expose several endpoints for client requests and health probes, however YARP.ServiceFabric currently supports only one endpoint of each respective type. The logic selecting that single endpoint is controlled by the `ListenerName` parameter. A listener name is simply a key in a key-value endpoint list published in form of an "address" string for each replica/instance. If it's specified, SF integration will find and take the respective endpoint URI identified by this key. If the listener name is not specified it will sort that key-value list by the key (i.e. by listener name) in `Ordinal` order and take the first endpoint from the sorted list. Regardless of the way an endpoint URI has been chosen, SF integration also checks that its schema is allowed for the given replica/instance as it's defined in the SF service configuration.
-
-There are several parameters specifying listener names for different endpoint types:
-- `YARP.Backend.ServiceFabric.ListenerName` - sets an explicit listener name for the main service's endpoint
-- `YARP.Backend.HealthCheck.Active.ServiceFabric.ListenerName` - sets an explicit listener name for the health probing endpoint
-
-## Architecture
-The detailed process of SF cluster polling and model conversion looks as follows.
-
-`ServiceFabricConfigProvider` invokes `IDiscoverer` to discover the current Service Fabric topology, retrieve its metadata and convert everything to YARP configuration model. `IDiscoverer` calls `ICachedServiceFabricCaller` to fetch the following necessary SF entities from the connected SF cluster: Applications, Services, Partitions, Replicas. Basically, `ICachedServiceFabricCaller` forwards all calls to the Service Fabric API, but it also adds a level of resiliency by caching data returned from succesfull calls which later can be served from the cache should subsequent fetches of the same entities fail. Retrieved SF entities get converted to YARP configuration model as explained futher, but it's worth noting that not all of SF topology configurations are supported as it's explained in the section `Known Limitations`.
-
-Service Fabric to YARP model conversion starts by enumerating all SF applications. For each application, `IDiscoverer` retrieves all its services and calls `IServiceExtensionLabelsProvider` to fetch all extension labels defined in the service manifests. `IServiceExtensionLabelsProvider` also replaces application parameters references with their actual values if it is enabled for the service by the `YARP.EnableDynamicOverrides` label. At the next step, `IDiscoverer` filters services with enabled YARP integration (`YARP.Enable` label) and calls `LabelsParser` to build YARP's `ClusterConfig`'s. Then, it begins building `DestinationConfig`'s by fetching partitions and replicas for each SF service. Partitions are handled as simple replica/instance containers and they don't get converted to any YARP model entities. Replicas and instances are mapped to `DestinationConfig`'s, but only those which are in `Ready` state are considered. Additionally, there is a control over which stateful service replicas are converted based on their roles as it's specified by `YARP.Backend.ServiceFabric.StatefulReplicaSelectionMode`. By default, all `Primary` and `Active Secondary` replicas are mapped to `Destinations`. A SF replica can expose several endpoints for client requests and health probes, however `IDiscoverer` picks only one of each type to set `Destination`'s `Address` and `Health` properties respectively. This selection logic is controlled by specifying listener names on the two labels `YARP.Backend.ServiceFabric.ListenerName` (for `Destination.Address` endpoint) and `YARP.Backend.HealthCheck.Active.ServiceFabric.ListenerName` (for `Destination.Health` endpoint). If any error is encountered in the conversion process, the given replica gets skipped, but all remaining replicas of the same partition will be considered. Overall, the error handling logic is now quite relaxed and might be tighten up in the future. As the last step of a replica conversion, `IDiscoverer` sends a replica health report to SF cluster. The replica is reported as 'healthy' if the conversion completed successfully, and as 'unhealthy' otherwise.
-
-Once a `ClusterConfig` and all its `DestinationConfig`'s have been built, `IDiscoverer` calls `IConfigValidator` to check validity of the produced YARP configuration. The validation is performed incrementally on each completed `ClusterConfig` before starting building the next one. In case of validation errors or other service conversion failures, the `Cluster`'s construction gets aborted and a health report gets sent to SF cluster indicating that the respective service is 'unhealthy'. A failure in conversion of one SF service doesn't fail the whole process, so all remaining services in the same SF application will be considered.
-
-If the `ClusterConfig` has been successfully validated, `IDiscoverer` proceeds to the final conversion step where it calls `LabelsParser` to create [RouteConfig](xref:Yarp.ReverseProxy.Configuration.RouteConfig) from `YARP.Routes.*` extension labels. New `RouteConfig`'s are also passed down to `IConfigValidator` to ensure their validity. A failure in `RouteConfig` construction is communicated to SF cluster in form of a service health report similar to other service conversion failures.
-
-After all applications and their services have been processed and a new complete YARP configuration has been constructed, `ServiceFabricConfigProvier` updates [IProxyConfig](xref:Yarp.ReverseProxy.Configuration.IProxyConfig) and notifies the rest of YARP about a configuration change.
-
-The above process is regularly repeated with the period set in `DiscoveryPeriod` parameter.
-
-The data flow is shown on the following diagram:
-```
-    ServiceFabricConfigProvider
-                |
-    (periodically requests SF topology discovery)
-                |
-                V
-           IDiscoverer <--(enumerate all Applications / Services / Partitions / Replicas)--> ICachedServiceFabricCaller <--(cache response)--> FabricClient
-                |
-    (filter YARP-enabled services)
-                V
-           IDiscoverer <--(retrieve extension labels and replace app parameters references)--> IServiceExtensionLabelsProvider <--> ICachedServiceFabricCaller <--(cache response)--> FabricClient
-                |
-    (convert SF metadata and extension labels into new YARP configuration)
-                |
-                V
-           LabelsParser
-                |
-    (validate new configuration)
-                |
-                V
-          IConfigValidator --(report 'unhealthy' states for services and replicas with config validation errors)--> ICachedServiceFabricCaller --> FabricClient
-                |
-    (assemble a complete YARP configuration)
-                |
-                V
-           IDiscoverer --(return new YARP configuration)-->ServiceFabricConfigProvider
-                                                                   |
-                                        (update IProxyConfig and notify that configuration changed)
-                                                                   |
-                                                                   V
-                                                           IProxyConfigManager
-```
-=======
-This functionality has been replaced by https://github.com/microsoft/service-fabric-yarp
->>>>>>> b988e7f3
+This functionality has been replaced by https://github.com/microsoft/service-fabric-yarp