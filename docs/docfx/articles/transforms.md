--- conflicted
+++ resolved
@@ -587,11 +587,8 @@
 
 This transform is enabled by default even if not specified in the route config.
 
-<<<<<<< HEAD
-Set the `X-Forwarded` value to a comma separated list containing the headers you need to enable. All four headers are enabled by default. All can be disabled by specifying an empty value `""`.
-=======
 Set the `X-Forwarded` value to a comma separated list containing the headers you need to enable. All for headers are enabled by default. All can be disabled by specifying the value `"Off"`.
->>>>>>> d47dc658
+
 
 The Prefix specifies the header name prefix to use for each header. With the default `X-Forwarded-` prefix the resulting headers will be `X-Forwarded-For`, `X-Forwarded-Proto`, `X-Forwarded-Host`, and `X-Forwarded-Prefix`.
 
